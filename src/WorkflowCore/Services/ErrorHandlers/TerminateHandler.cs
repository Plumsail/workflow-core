﻿using System;
using System.Collections.Generic;
<<<<<<< HEAD

=======
>>>>>>> 07243cdf
using WorkflowCore.Interface;
using WorkflowCore.Models;
using WorkflowCore.Models.LifeCycleEvents;

namespace WorkflowCore.Services.ErrorHandlers
{
    public class TerminateHandler : IWorkflowErrorHandler
    {
        private readonly ILifeCycleEventPublisher _eventPublisher;
        private readonly IDateTimeProvider _dateTimeProvider;
        public WorkflowErrorHandling Type => WorkflowErrorHandling.Terminate;

        public TerminateHandler(ILifeCycleEventPublisher eventPublisher, IDateTimeProvider dateTimeProvider)
        {
            _eventPublisher = eventPublisher;
            _dateTimeProvider = dateTimeProvider;
        }

        public void Handle(WorkflowInstance workflow, WorkflowDefinition def, ExecutionPointer pointer, WorkflowStep step, Exception exception, Queue<ExecutionPointer> bubbleUpQueue)
        {
            workflow.Status = WorkflowStatus.Terminated;
<<<<<<< HEAD
            workflow.CompleteTime = _dateTimeProvider.UtcNow;

=======
>>>>>>> 07243cdf
            _eventPublisher.PublishNotification(new WorkflowTerminated
            {
                EventTimeUtc = _dateTimeProvider.UtcNow,
                Reference = workflow.Reference,
                WorkflowInstanceId = workflow.Id,
                WorkflowDefinitionId = workflow.WorkflowDefinitionId,
                Version = workflow.Version
            });
        }
    }
}<|MERGE_RESOLUTION|>--- conflicted
+++ resolved
@@ -1,9 +1,5 @@
-﻿using System;
+using System;
 using System.Collections.Generic;
-<<<<<<< HEAD
-
-=======
->>>>>>> 07243cdf
 using WorkflowCore.Interface;
 using WorkflowCore.Models;
 using WorkflowCore.Models.LifeCycleEvents;
@@ -25,11 +21,8 @@
         public void Handle(WorkflowInstance workflow, WorkflowDefinition def, ExecutionPointer pointer, WorkflowStep step, Exception exception, Queue<ExecutionPointer> bubbleUpQueue)
         {
             workflow.Status = WorkflowStatus.Terminated;
-<<<<<<< HEAD
             workflow.CompleteTime = _dateTimeProvider.UtcNow;
 
-=======
->>>>>>> 07243cdf
             _eventPublisher.PublishNotification(new WorkflowTerminated
             {
                 EventTimeUtc = _dateTimeProvider.UtcNow,
