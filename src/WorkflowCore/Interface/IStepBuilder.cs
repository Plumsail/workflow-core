﻿using System;
using System.Linq.Expressions;
using WorkflowCore.Interface;
using WorkflowCore.Models;

namespace WorkflowCore.Interface
{
    public interface IStepBuilder<TData, TStepBody>
        where TStepBody : IStepBody
    {

        IWorkflowBuilder<TData> WorkflowBuilder { get; }        

        WorkflowStep<TStepBody> Step { get; set; }

        /// <summary>
        /// Specifies a display name for the step
        /// </summary>
        /// <param name="name">A display name for the step for easy identification in logs, etc...</param>
        /// <returns></returns>
        IStepBuilder<TData, TStepBody> Name(string name);

        /// <summary>
        /// Specify the next step in the workflow
        /// </summary>
        /// <typeparam name="TStep"></typeparam>
        /// <param name="stepSetup"></param>
        /// <returns></returns>
        IStepBuilder<TData, TStep> Then<TStep>(Action<IStepBuilder<TData, TStep>> stepSetup = null) where TStep : IStepBody;

        /// <summary>
        /// Specify the next step in the workflow
        /// </summary>
        /// <typeparam name="TStep"></typeparam>
        /// <param name="newStep"></param>
        /// <returns></returns>
        IStepBuilder<TData, TStep> Then<TStep>(IStepBuilder<TData, TStep> newStep) where TStep : IStepBody;

        /// <summary>
        /// Specify an inline next step in the workflow
        /// </summary>
        /// <param name="body"></param>
        /// <returns></returns>
        IStepBuilder<TData, InlineStepBody> Then(Func<IStepExecutionContext, ExecutionResult> body);

        /// <summary>
        /// Configure an outcome for this step, then wire it to another step
        /// </summary>
        /// <param name="outcomeValue"></param>
        /// <returns></returns>
        IStepOutcomeBuilder<TData> When(object outcomeValue, string label = null);

        /// <summary>
        /// Map properties on the step to properties on the workflow data object before the step executes
        /// </summary>
        /// <typeparam name="TInput"></typeparam>
        /// <param name="stepProperty">Property on the step</param>
        /// <param name="value"></param>
        /// <returns></returns>
        IStepBuilder<TData, TStepBody> Input<TInput>(Expression<Func<TStepBody, TInput>> stepProperty, Expression<Func<TData, TInput>> value);

        /// <summary>
        /// Map properties on the workflow data object to properties on the step after the step executes
        /// </summary>
        /// <typeparam name="TOutput"></typeparam>
        /// <param name="dataProperty">Property on the data object</param>
        /// <param name="value"></param>
        /// <returns></returns>
        IStepBuilder<TData, TStepBody> Output<TOutput>(Expression<Func<TData, TOutput>> dataProperty, Expression<Func<TStepBody, TOutput>> value);

        /// <summary>
        /// Put the workflow to sleep until to specified event is published
        /// </summary>
        /// <param name="eventName"></param>
        /// <param name="eventKey"></param>
        /// <returns></returns>
<<<<<<< HEAD
        IStepBuilder<TData, SubscriptionStepBody> WaitFor(string eventName, string eventKey, DateTime? effectiveDate = null);
=======
        IStepBuilder<TData, SubscriptionStepBody> WaitFor(string eventName, Expression<Func<TData, string>> eventKey);
>>>>>>> 5ab6f057

        IStepBuilder<TData, TStep> End<TStep>(string name) where TStep : IStepBody;

        IStepBuilder<TData, TStepBody> OnError(WorkflowErrorHandling behavior, TimeSpan? retryInterval = null);
    }
}<|MERGE_RESOLUTION|>--- conflicted
+++ resolved
@@ -74,11 +74,7 @@
         /// <param name="eventName"></param>
         /// <param name="eventKey"></param>
         /// <returns></returns>
-<<<<<<< HEAD
-        IStepBuilder<TData, SubscriptionStepBody> WaitFor(string eventName, string eventKey, DateTime? effectiveDate = null);
-=======
         IStepBuilder<TData, SubscriptionStepBody> WaitFor(string eventName, Expression<Func<TData, string>> eventKey);
->>>>>>> 5ab6f057
 
         IStepBuilder<TData, TStep> End<TStep>(string name) where TStep : IStepBody;
 
