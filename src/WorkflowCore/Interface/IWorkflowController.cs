--- conflicted
+++ resolved
@@ -7,17 +7,10 @@
 {
     public interface IWorkflowController
     {
-<<<<<<< HEAD
-        Task<string> StartWorkflow(string workflowId, object data = null);
-        Task<string> StartWorkflow(string workflowId, int? version, object data = null);
-        Task<string> StartWorkflow<TData>(string workflowId, TData data = null) where TData : class, new();
-        Task<string> StartWorkflow<TData>(string workflowId, int? version, TData data = null) where TData : class, new();
-=======
         Task<string> StartWorkflow(string workflowId, object data = null, string reference=null);
         Task<string> StartWorkflow(string workflowId, int? version, object data = null, string reference=null);
-        Task<string> StartWorkflow<TData>(string workflowId, TData data = null, string reference=null) where TData : class;
-        Task<string> StartWorkflow<TData>(string workflowId, int? version, TData data = null, string reference=null) where TData : class;
->>>>>>> 3430a77d
+        Task<string> StartWorkflow<TData>(string workflowId, TData data = null, string reference=null) where TData : class, new();
+        Task<string> StartWorkflow<TData>(string workflowId, int? version, TData data = null, string reference=null) where TData : class, new();
 
         Task PublishEvent(string eventName, string eventKey, object eventData, DateTime? effectiveDate = null);
         void RegisterWorkflow<TWorkflow>() where TWorkflow : IWorkflow, new();
