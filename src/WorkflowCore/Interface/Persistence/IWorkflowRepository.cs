--- conflicted
+++ resolved
@@ -8,11 +8,7 @@
 {
     public interface IWorkflowRepository
     {
-<<<<<<< HEAD
-        Task<string> CreateNewWorkflow(WorkflowInstance workflow, ITransaction transaction = null);
-=======
         Task<string> CreateNewWorkflow(WorkflowInstance workflow, CancellationToken cancellationToken = default);
->>>>>>> 667abcae
 
         Task PersistWorkflow(WorkflowInstance workflow, CancellationToken cancellationToken = default);
 
